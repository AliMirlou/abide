/*******************************************************************************
Slate Theme for GitHub Pages
by Jason Costello, @jsncostello
*******************************************************************************/

@import url(pygment_trac.css);

/*******************************************************************************
MeyerWeb Reset
*******************************************************************************/

html, body, div, span, applet, object, iframe,
h1, h2, h3, h4, h5, h6, p, blockquote, pre,
a, abbr, acronym, address, big, cite, code,
del, dfn, em, img, ins, kbd, q, s, samp,
small, strike, strong, sub, sup, tt, var,
b, u, i, center,
dl, dt, dd, ol, ul, li,
fieldset, form, label, legend,
table, caption, tbody, tfoot, thead, tr, th, td,
article, aside, canvas, details, embed,
figure, figcaption, footer, header, hgroup,
menu, nav, output, ruby, section, summary,
time, mark, audio, video {
  margin: 0;
  padding: 0;
  border: 0;
  font: inherit;
  vertical-align: baseline;
}

/* HTML5 display-role reset for older browsers */
article, aside, details, figcaption, figure,
footer, header, hgroup, menu, nav, section {
  display: block;
}

ol, ul {
  list-style: none;
}

table {
  border-collapse: collapse;
  border-spacing: 0;
}

/*******************************************************************************
Theme Styles
*******************************************************************************/

body {
    padding: 50px 0;
  box-sizing: border-box;
<<<<<<< HEAD
  color:#373737;
=======
  
    color:#373737;
>>>>>>> 112ea4fd
  background: #d6c9b8 url("../images/block.png") repeat 0 0;
  /*background:#d6c9b8;*/
  font-size: 20px;
  font-family: 'Myriad Pro', Calibri, Helvetica, Arial, sans-serif;
  line-height: 1.5;
  -webkit-font-smoothing: antialiased;
}

h1, h2, h3, h4, h5, h6 {
  margin: 10px 0;
  font-weight: 700;
  color:#222222;
  font-family: 'Lucida Grande', 'Calibri', Helvetica, Arial, sans-serif;
  letter-spacing: -1px;
}

h1 {
  font-size: 36px;
  font-weight: 700;
}

h2 {
  padding-bottom: 0px;
  font-size: 30px;
}

h3 {
  font-size: 24px;
}

h4 {
  font-size: 21px;
}

h5 {
  font-size: 18px;
}

h6 {
  font-size: 16px;
}

p {
  margin: 10px 0 15px 0;
}

footer p {
  color: #f2f2f2;
}

h3 a { text-decoration: none;
    color:#222222;
	pointer-events: none;
     }

a {
  text-decoration: none;
  color: #007fb2;
  text-shadow: none;

  transition: color 0.5s ease;
  transition: text-shadow 0.5s ease;
  -webkit-transition: color 0.5s ease;
  -webkit-transition: text-shadow 0.5s ease;
  -moz-transition: color 0.5s ease;
  -moz-transition: text-shadow 0.5s ease;
  -o-transition: color 0.5s ease;
  -o-transition: text-shadow 0.5s ease;
  -ms-transition: color 0.5s ease;
  -ms-transition: text-shadow 0.5s ease;
}

a:hover, a:focus {text-decoration: underline;}

footer a {
  color: #F2F2F2;
  text-decoration: underline;
}

em {
  font-style: italic;
}

strong {
  font-weight: bold;
}

sub, sup {
    font-size: 75%;
    line-height: 0;
    position: relative;
    vertical-align: baseline;
}

sup {
    top: -0.5em;
}

sub {
    bottom: -0.25em;
}

img {
  position: relative;
  margin: 0 auto;
  max-width: 739px;
  /*padding: 5px;
  margin: 10px 20px 0px 10px;*/
}

.imgframe
{
    background:#ffffff;
    /*padding:12px;
    border:1px solid #999999;*/

    border-radius: 2px;
    -moz-border-radius: 2px;
    -webkit-border-radius: 2px;
    
    -webkit-box-shadow: rgba(0, 0, 0, 0.2) 0 0 0 1px, rgba(0, 0, 0, 0.45) 0 3px 10px;
    -moz-box-shadow: rgba(0, 0, 0, 0.2) 0 0 0 1px, rgba(0, 0, 0, 0.45) 0 3px 10px;
    box-shadow: rgba(0, 0, 0, 0.2) 0 0 0 1px, rgba(0, 0, 0, 0.45) 0 3px 10px;
}
    
p img {
  display: block;
  margin: 0 auto 0 auto;
  padding: 0;
  vertical-align: middle;
  text-align: center;
  border: none;
}

pre, code {
  width: 100%;
  color: #222;
  background-color: #fff;

  font-family: Monaco, "Bitstream Vera Sans Mono", "Lucida Console", Terminal, monospace;
  font-size: 14px;

  border-radius: 2px;
  -moz-border-radius: 2px;
  -webkit-border-radius: 2px;
}

pre {
  width: 100%;
  padding: 10px;
  box-shadow: 0 0 10px rgba(0,0,0,.1);
  overflow: auto;
}

code {
  padding: 3px;
  margin: 0 3px;
  box-shadow: 0 0 10px rgba(0,0,0,.1);
}

pre code {
  display: block;
  box-shadow: none;
}

blockquote {
  color: #666;
  margin-bottom: 20px;
  padding: 0 0 0 20px;
  border-left: 3px solid #bbb;
}


ul, ol, dl {
  margin-bottom: 15px
}

ul {
  list-style: inside;
  padding-left: 20px;
}

ol {
  list-style: decimal inside;
  padding-left: 20px;
}

dl dt {
  font-weight: bold;
}

dl dd {
  padding-left: 20px;
  font-style: italic;
}

dl p {
  padding-left: 20px;
  font-style: italic;
}

hr {
  height: 1px;
  margin-bottom: 5px;
  border: none;
  background: url('../images/bg_hr.png') repeat-x center;
}

/*
table {
  border: 1px solid #373737;
  margin-bottom: 20px;
  text-align: left;
 }

th {
  font-family: 'Lucida Grande', 'Helvetica Neue', Helvetica, Arial, sans-serif;
  padding: 10px;
  background: #373737;
  color: #fff;
 }

td {
  padding: 10px;
  border: 1px solid #373737;
 }
 
 */
/* 
form {
  background: #f2f2f2;
  padding: 20px;
}*/

/*******************************************************************************
Full-Width Styles
*******************************************************************************/

.outer {
  width: 100%;
}

.inner {
  max-width: 1000px;
  padding: 20px 10px;
  margin: 0 auto;
}

#container {
    
      /*background: #2d1318;*/
      background: #333;
      /*min-height: 595px;*/

      width: 1060px;
      margin: 0 auto;
      -webkit-border-radius: 8px;
      -moz-border-radius: 8px;
      -ms-border-radius: 8px;
      -o-border-radius: 8px;
      border-radius: 8px;
      -webkit-box-shadow: rgba(0, 0, 0, 0.2) 0 0 0 1px, rgba(0, 0, 0, 0.45) 0 3px 10px;
      -moz-box-shadow: rgba(0, 0, 0, 0.2) 0 0 0 1px, rgba(0, 0, 0, 0.45) 0 3px 10px;
      box-shadow: rgba(0, 0, 0, 0.2) 0 0 0 1px, rgba(0, 0, 0, 0.45) 0 3px 10px;

}

#container_box {
    
      /*background: #FFF;*/
      /*min-height: 595px;*/

      width: 20%;
      float: left;
      margin: 0px auto;
      background: #fff;
      -webkit-border-radius: 8px;
      -moz-border-radius: 8px;
      -ms-border-radius: 8px;
      -o-border-radius: 8px;
      border-radius: 8px;
      -webkit-box-shadow: rgba(0, 0, 0, 0.2) 0 0 0 1px, rgba(0, 0, 0, 0.45) 0 3px 10px;
      -moz-box-shadow: rgba(0, 0, 0, 0.2) 0 0 0 1px, rgba(0, 0, 0, 0.45) 0 3px 10px;
      box-shadow: rgba(0, 0, 0, 0.2) 0 0 0 1px, rgba(0, 0, 0, 0.45) 0 3px 10px;

}

#boxes{
    height: 600px;
}
.small {

    background-color: #fff;
    width: 400px;
    border: 0px solid #fff;
    border-radius:4px;
    box-shadow: 3px 6px 7px 1px rgba(0, 0, 0, 0.6);
    -moz-box-shadow: 3px 3px 3px rgba(0, 0, 0, 0.6);
    -webkit-box-shadow: 3px 3px 3px rgba(0, 0, 0, 0.6);
}

.small_blank {
width: 400px;
background-color:; #333
}

.thumbnail {
width: 380px;
height: 300px;
margin: 10px 10px 10px 10px;
position: relative;
top: 40px;
}

.thumbnail a {
    color: #251;
}

.thumbnail img {
  position: relative;
  margin: 0 auto;
  max-width: 739px;
  padding: 0px;
  margin: 0px 0px 0px 0px;
}

.thumbnail .overlay {
background: url(../images/overlay.png) no-repeat;
display: block;
position: absolute;
height: 300px;
width: 380px;
left: 0px;
top: 0px;
}


.entry {
position: relative;
margin: 15px 15px 15px 15px;
height: 500px;

float: left;
}

.entry-content {
padding-bottom: 10px;
padding-top: 30px;
padding-left: 10px;
padding-right: 10px;
}

.bottom-bg {
background: url(images/entry-top-bg.png) repeat-x top left;
overflow: hidden;
}

.bottom-bg .excerpt {
padding: 10px 17px 0px;
height: 75px;
}

h2.title {
padding: 0px 15px;
position: absolute;
top: -5px;
}

h2.title a{
color:#555;
}
#forkme_banner {
  display: block;
  position: absolute;
  top:0;
  right: 10px;
  z-index: 10;
  padding: 10px 50px 10px 10px;
  color: #fff;
  background: url('../images/blacktocat.png') #0090ff no-repeat 95% 50%;
  font-weight: 700;
  box-shadow: 0 0 10px rgba(0,0,0,.5);
  border-bottom-left-radius: 2px;
  border-bottom-right-radius: 2px;
}

#header_wrap {
  background: #d75920;
}

#header_wrap .inner {
  padding: 40px 10px 1px 10px;
}

#header_wrap .nav-global li {
  display: inline-block;
  *display: inline;
  zoom: 1;
  line-height: normal;
  letter-spacing: normal;
  margin-right: 32px;
  margin-left: -18px;
  word-spacing: normal;
  vertical-align: middle;
}

#header_wrap .nav-global a {
    color: #fff;
    font-size: 24px;
    font-weight: 300;
    background: none;
    text-shadow: none;
}

#project_title {
  margin: 0px 10px;
  color: #fff;
  font-size: 40px;
  font-weight: 700;
  text-shadow: #111 0px 0px 10px;
}

#project_tagline {
  color: #fff;
  font-size: 24px;
  font-weight: 300;
  background: none;
  text-shadow: none;
}

#downloads {
  position: absolute;
  width: 210px;
  z-index: 10;
  bottom: -40px;
  right: 0;
  height: 70px;
  background: url('../images/icon_download.png') no-repeat 0% 90%;
}

.zip_download_link {
  display: block;
  float: right;
  width: 90px;
  height:70px;
  text-indent: -5000px;
  overflow: hidden;
  background: url(../images/sprite_download.png) no-repeat bottom left;
}

.tar_download_link {
  display: block;
  float: right;
  width: 90px;
  height:70px;
  text-indent: -5000px;
  overflow: hidden;
  background: url(../images/sprite_download.png) no-repeat bottom right;
  margin-left: 10px;
}

.zip_download_link:hover {
  background: url(../images/sprite_download.png) no-repeat top left;
}

.tar_download_link:hover {
  background: url(../images/sprite_download.png) no-repeat top right;
}

#main_content_wrap {
  background: #fff;
  border-top: 1px solid #111;
  border-bottom: 1px solid #111;
}

#main_content {
  padding-top: 40px;
}

#footer_wrap {
  background: #d75920;
}



/*******************************************************************************
Small Device Styles
*******************************************************************************/

@media screen and (max-width: 480px) {
  body {
    font-size:14px;
  }

  #downloads {
    display: none;
  }

  .inner {
    min-width: 320px;
    max-width: 480px;
  }

  #project_title {
  font-size: 32px;
  }

  h1 {
    font-size: 28px;
  }

  h2 {
    font-size: 24px;
  }

  h3 {
    font-size: 21px;
  }

  h4 {
    font-size: 18px;
  }

  h5 {
    font-size: 14px;
  }

  h6 {
    font-size: 12px;
  }

  code, pre {
    min-width: 320px;
    max-width: 480px;
    font-size: 11px;
  }

}

/* --- for dropdown menus from cssmenumaker.com --- */
#cssmenu{
  margin: 0px 0px 0px 0px;
  padding: 0;
  border: 0;
  list-style: none;
  line-height: 1;
  display: block;
  position: relative;
  -webkit-box-sizing: border-box;
  -moz-box-sizing: border-box;
  box-sizing: border-box;
}

#cssmenu ul,
#cssmenu ul li,
#cssmenu ul li a,
#cssmenu #menu-button {
  z-index:1000;
  margin: 0px 0px 0px 0px;
  padding: 0;
  border: 0;
  list-style: none;
  line-height: 1;
  display: block;
  position: relative;
  -webkit-box-sizing: border-box;
  -moz-box-sizing: border-box;
  box-sizing: border-box;
  /*text-shadow: #111 0px 0px 10px;*/
}
#cssmenu:after,
#cssmenu > ul:after {
  content: ".";
  display: block;
  clear: both;
  visibility: hidden;
  line-height: 0;
  height: 0;
}
#cssmenu #menu-button {
  display: none;
}
#cssmenu {
  background: #007fb2
}
#cssmenu > ul > li {
  float: left;
}
#cssmenu.align-center > ul {
  font-size: 0;
  text-align: center;
}
#cssmenu.align-center > ul > li {
  display: inline-block;
  float: none;
}
#cssmenu.align-center ul ul {
  text-align: left;
}
#cssmenu.align-right > ul > li {
  float: right;
}
#cssmenu > ul > li > a {
  padding: 8px;
  color: #fff;
  font-size: 24px;
  font-weight: 500;
  text-decoration: none;
  /*font-weight: 700;
  text-transform: uppercase;*/
}
#cssmenu > ul > li:hover > a {
  color: #ffffff;
}
/*
#cssmenu > ul > li.has-sub > a {
  padding-right: 30px;
}
#cssmenu > ul > li.has-sub > a:after {
  position: absolute;
  top: 22px;
  right: 11px;
  width: 8px;
  height: 2px;
  display: block;
  background: #dddddd;
  content: '';
}

#cssmenu > ul > li.has-sub > a:before {
  position: absolute;
  top: 19px;
  right: 14px;
  display: block;
  width: 2px;
  height: 8px;
  background: #dddddd;
  content: '';
  -webkit-transition: all .25s ease;
  -moz-transition: all .25s ease;
  -ms-transition: all .25s ease;
  -o-transition: all .25s ease;
  transition: all .25s ease;
}*/
#cssmenu > ul > li.has-sub:hover > a:before {
  top: 23px;
  height: 0;
}
#cssmenu ul ul {
  position: absolute;
  left: -9999px;
}
#cssmenu.align-right ul ul {
  text-align: right;
}
#cssmenu ul ul li {
  height: 0;
  -webkit-transition: all .25s ease;
  -moz-transition: all .25s ease;
  -ms-transition: all .25s ease;
  -o-transition: all .25s ease;
  transition: all .25s ease;
}
#cssmenu li:hover > ul {
  left: auto;
}
#cssmenu.align-right li:hover > ul {
  left: auto;
  right: 0;
}
#cssmenu li:hover > ul > li {
  height: 35px;
}
#cssmenu ul ul ul {
  margin-left: 100%;
  top: 0;
}
#cssmenu.align-right ul ul ul {
  margin-left: 0;
  margin-right: 100%;
}
#cssmenu ul ul li a {
  border-bottom: 1px solid rgba(150, 150, 150, 0.15);
  padding: 11px 15px;
  width: 160px;
  font-size: 20px;
  text-decoration: none;
  color: #fff;
  font-weight: 500;
  background: #d75920;
}
#cssmenu ul ul li:last-child > a,
#cssmenu ul ul li.last-item > a {
  border-bottom: 0;
}
#cssmenu ul ul li:hover > a,
#cssmenu ul ul li a:hover {
  color: #ffffff;
}
#cssmenu ul ul li.has-sub > a:after {
  position: absolute;
  top: 16px;
  right: 11px;
  width: 8px;
  height: 2px;
  display: block;
  background: #dddddd;
  content: '';
}
#cssmenu.align-right ul ul li.has-sub > a:after {
  right: auto;
  left: 11px;
}
#cssmenu ul ul li.has-sub > a:before {
  position: absolute;
  top: 13px;
  right: 14px;
  display: block;
  width: 2px;
  height: 8px;
  background: #dddddd;
  content: '';
  -webkit-transition: all .25s ease;
  -moz-transition: all .25s ease;
  -ms-transition: all .25s ease;
  -o-transition: all .25s ease;
  transition: all .25s ease;
}
#cssmenu.align-right ul ul li.has-sub > a:before {
  right: auto;
  left: 14px;
}
#cssmenu ul ul > li.has-sub:hover > a:before {
  top: 17px;
  height: 0;
}
@media all and (max-width: 768px), only screen and (-webkit-min-device-pixel-ratio: 2) and (max-width: 1024px), only screen and (min--moz-device-pixel-ratio: 2) and (max-width: 1024px), only screen and (-o-min-device-pixel-ratio: 2/1) and (max-width: 1024px), only screen and (min-device-pixel-ratio: 2) and (max-width: 1024px), only screen and (min-resolution: 192dpi) and (max-width: 1024px), only screen and (min-resolution: 2dppx) and (max-width: 1024px) {
  #cssmenu {
    width: 100%;
  }
  #cssmenu ul {
    width: 100%;
    display: none;
  }
  #cssmenu.align-center > ul {
    text-align: left;
  }
  #cssmenu ul li {
    width: 100%;
    border-top: 1px solid rgba(120, 120, 120, 0.2);
  }
  #cssmenu ul ul li,
  #cssmenu li:hover > ul > li {
    height: auto;
  }
  #cssmenu ul li a,
  #cssmenu ul ul li a {
    width: 100%;
    border-bottom: 0;
  }
  #cssmenu > ul > li {
    float: none;
  }
  #cssmenu ul ul li a {
    padding-left: 25px;
  }
  #cssmenu ul ul ul li a {
    padding-left: 35px;
  }
  #cssmenu ul ul li a {
    color: #dddddd;
    background: none;
  }
  #cssmenu ul ul li:hover > a,
  #cssmenu ul ul li.active > a {
    color: #ffffff;
  }
  #cssmenu ul ul,
  #cssmenu ul ul ul,
  #cssmenu.align-right ul ul {
    position: relative;
    left: 0;
    width: 100%;
    margin: 0;
    text-align: left;
  }
  #cssmenu > ul > li.has-sub > a:after,
  #cssmenu > ul > li.has-sub > a:before,
  #cssmenu ul ul > li.has-sub > a:after,
  #cssmenu ul ul > li.has-sub > a:before {
    display: none;
  }
  #cssmenu #menu-button {
    display: block;
    padding: 17px;
    color: #fff;
    cursor: pointer;
    font-size: 24px;
    /*text-transform: uppercase*/;
    font-weight: 700;
  }
  #cssmenu #menu-button:after {
    position: absolute;
    top: 22px;
    right: 17px;
    display: block;
    height: 4px;
    width: 20px;
    border-top: 2px solid #dddddd;
    border-bottom: 2px solid #dddddd;
    content: '';
  }
  #cssmenu #menu-button:before {
    position: absolute;
    top: 16px;
    right: 17px;
    display: block;
    height: 2px;
    width: 20px;
    background: #dddddd;
    content: '';
  }
  #cssmenu #menu-button.menu-opened:after {
    top: 23px;
    border: 0;
    height: 2px;
    width: 15px;
    background: #ffffff;
    -webkit-transform: rotate(45deg);
    -moz-transform: rotate(45deg);
    -ms-transform: rotate(45deg);
    -o-transform: rotate(45deg);
    transform: rotate(45deg);
  }
  #cssmenu #menu-button.menu-opened:before {
    top: 23px;
    background: #ffffff;
    width: 15px;
    -webkit-transform: rotate(-45deg);
    -moz-transform: rotate(-45deg);
    -ms-transform: rotate(-45deg);
    -o-transform: rotate(-45deg);
    transform: rotate(-45deg);
  }
  
  #cssmenu .submenu-button {
    position: absolute;
    z-index: 99;
    right: 0;
    top: 0;
    display: block;
    border-left: 1px solid rgba(120, 120, 120, 0.2);
    height: 46px;
    width: 46px;
    cursor: pointer;
  }
  #cssmenu .submenu-button.submenu-opened {
    background: #262626;
  }
  
 
  #cssmenu ul ul .submenu-button {
    height: 34px;
    width: 34px;
  }
  

  #cssmenu .submenu-button:after {
    position: absolute;
    top: 22px;
    right: 19px;
    width: 8px;
    height: 2px;
    display: block;
    background: #dddddd;
    content: '';
  }
  #cssmenu ul ul .submenu-button:after {
    top: 15px;
    right: 13px;
  }
  #cssmenu .submenu-button.submenu-opened:after {
    background: #ffffff;
  }
  #cssmenu .submenu-button:before {
    position: absolute;
    top: 19px;
    right: 22px;
    display: block;
    width: 2px;
    height: 8px;
    background: #dddddd;
    content: '';
  }
  #cssmenu ul ul .submenu-button:before {
    top: 12px;
    right: 16px;
  }
  #cssmenu .submenu-button.submenu-opened:before {
    display: none;
  }
}


span.undefined { color:red; }
.bibtable {width:100%; margin: 0 auto; clear: both;}
.bibchart { width: 100%; height: 100px; margin-bottom: 20px;}
.clear {clear:both;}
.year { z-index:10; position: relative; height: 100%; border-bottom: 1px solid black; display: inline-block;}
.yearlabel { position: absolute; bottom: -20px; text-align: center; width: 100%; font-size: smaller;}
.pub { border: 1px solid white; background-color: #eee; }
.conference { background-color: rgb(245,128,37); }
.inproceedings { background-color: #ccf; }
.article { background-color: #beb; }
.inbook { background-color: #eaa; }
.phdthesis { background-color: #999; }
.unpublished { background-color: #eae; }
.mastersthesis { background-color: #eea; }
.techreport { background-color: #b77; }
.legend .pub { width: 10px; height: 10px; display: inline-block; margin: 0 5px 0 15px;}
.legend { margin-bottom: 20px; text-align: center; width: 100%;}
table.display thead th { 
    padding: 3px 18px 3px 10px; 
    border-bottom: 1px solid black; 
    border-top: 1px solid black; 
    font-weight: bold; c
    cursor: pointer; 
    cursor: hand;
    background: #eee; }
table.display tfoot th { padding: 3px 10px; border-top: 1px solid black; font-weight: bold; }
table.display td { padding: 3px 10px; }
table.display td.center { text-align: center; }
.sorting_asc { background: url('../images/sort_asc.png') no-repeat center right; }
.sorting_desc { background: url('../images/sort_desc.png') no-repeat center right; }
.sorting { background: url('../images/sort_both.png') no-repeat center right; }
.sorting_asc_disabled { background: url('../images/sort_asc_disabled.png') no-repeat center right; }
.sorting_desc_disabled { background: url('../images/sort_desc_disabled.png') no-repeat center right; }
tr {font-size: 20px; text-align: left;}
tr.odd { background-color: white;}
tr.even { background-color: #eee; }
div.hidden { display: none;}
div.bibinfo { width: 80%; position: fixed; top: 100px; left: 10%; background-color: #bbb; border: 3px solid #fff; padding: 10px; -moz-border-radius:10px; -webkit-border-radius:10px; -o-border-radius:10px; border-radius:10px; z-index: 50;}
#shutter { background-color: #555; opacity: 0.7; width:100%; height: 100%; position: fixed; top: 0; left:0; z-index: 20;}
a.bibclose { background-color: #BBBBBB; border: 3px solid #FFFFFF; color: black; float: left; font-size: 20px; height: 20px; left: -25px; line-height: 20px; padding: 3px; position: relative; text-align: center; text-decoration: none; top: -25px; width: 20px; -moz-border-radius:15px; -webkit-border-radius:15px; -o-border-radius:15px; border-radius:15px; }
div.bibinfo pre { clear:both; }

table.display2 thead th { 
    padding: 3px 18px 3px 10px; 
    /*border-bottom: 1px solid black; 
    border-top: 1px solid black;*/
    font-weight: bold; c
    cursor: pointer; 
    cursor: hand;
    background: #007fb2;
    color: #fff; }
table.display2 tfoot th { padding: 3px 10px; border-top: 1px solid black; font-weight: bold;}
table.display2 th.center { text-align: center; }
table.display2 td { padding: 3px 10px; }
table.display2 td.center { text-align: center; }
table.display2 td.nowrap { white-space: nowrap; }
table.display2 tr {font-size: 20px; text-align: left;}
table.display2 tr.odd { background-color: white;}
table.display2 tr.even { background-color: #eee; }<|MERGE_RESOLUTION|>--- conflicted
+++ resolved
@@ -49,14 +49,9 @@
 *******************************************************************************/
 
 body {
-    padding: 50px 0;
+  padding: 50px 0;
   box-sizing: border-box;
-<<<<<<< HEAD
-  color:#373737;
-=======
-  
-    color:#373737;
->>>>>>> 112ea4fd
+  color: #373737;
   background: #d6c9b8 url("../images/block.png") repeat 0 0;
   /*background:#d6c9b8;*/
   font-size: 20px;
